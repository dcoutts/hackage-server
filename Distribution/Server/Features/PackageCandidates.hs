--- conflicted
+++ resolved
@@ -437,28 +437,6 @@
         Left err ->
           errNotFound "Could not serve package contents" [MText err]
         Right (fp, etag, index) ->
-<<<<<<< HEAD
           serveTarball (display (packageId pkg) ++ " candidate source tarball")
                        ["index.html"] (display (packageId pkg)) fp index
-                       [Public, maxAgeMinutes 5] etag
-
-    packageTarball :: PkgInfo -> IO (Either String (FilePath, ETag, TarIndex.TarIndex))
-    packageTarball pkginfo
-      | Just (pkgTarball, _uploadinfo) <- pkgLatestTarball pkginfo = do
-          let blobid = pkgTarballNoGz pkgTarball
-              fp     = BlobStorage.filepath store blobid
-              etag   = BlobStorage.blobETag blobid
-          index <- cachedPackageTarIndex pkgTarball
-          return $ Right (fp, etag, index)
-      | otherwise = return $ Left "No tarball found"
-
-    packageChangeLog :: PkgInfo -> IO (Either String (FilePath, ETag, TarIndex.TarEntryOffset, FilePath))
-    packageChangeLog pkgInfo = runErrorT $ do
-      (fp, etag, index) <- ErrorT $ packageTarball pkgInfo
-      (offset, fname)   <- ErrorT $ return . maybe (Left "No changelog found") Right
-                                  $ findChangeLog pkgInfo index
-      return (fp, etag, offset, fname)
-=======
-          serveTarball ["index.html"] (display (packageId pkg)) fp index
-                       [Public, maxAgeMinutes 5] etag
->>>>>>> 0a9da973
+                       [Public, maxAgeMinutes 5] etag