-- TODO: Review and possibly move elsewhere. This code was part of the
-- RecentPackages (formerly "Check") feature, but that caused some cyclic
-- dependencies.
module Distribution.Server.Packages.Render (
    -- * Package render
    PackageRender(..)
  , doPackageRender

    -- * Utils
  , categorySplit,
  ) where

<<<<<<< HEAD
import Data.Maybe (catMaybes, isJust, maybeToList)
import Control.Monad (guard)
=======
import Data.Maybe (catMaybes)
import Control.Monad (guard, liftM2)
import qualified Data.ByteString.Lazy as BS
>>>>>>> 0a9da973
import Data.Char (toLower, isSpace)
import qualified Data.Map as Map
import qualified Data.Vector as Vec
import Data.Ord (comparing)
import Data.List (sortBy, intercalate)
import Data.Time.Clock (UTCTime)
import System.FilePath.Posix ((</>), (<.>))

-- Cabal
import Distribution.PackageDescription
import Distribution.PackageDescription.Configuration
import Distribution.Package
import Distribution.Text
import Distribution.Version
import Distribution.ModuleName as ModuleName

-- hackage-server
import Distribution.Server.Packages.Types
import Distribution.Server.Packages.ModuleForest
import qualified Distribution.Server.Users.Users as Users
import Distribution.Server.Users.Types
import qualified Data.TarIndex as TarIndex
import Data.TarIndex (TarIndex)

-- This should provide the caller enough information to encode the package information
-- in its particular format (text, html, json) with minimal effort on its part.
-- This is why some fields of PackageDescription are preprocessed, and others aren't.
data PackageRender = PackageRender {
    rendPkgId        :: PackageIdentifier,
    rendDepends      :: [Dependency],
    rendExecNames    :: [String],
    rendLicenseName  :: String,
    rendLicenseFiles :: [FilePath],
    rendMaintainer   :: Maybe String,
    rendCategory     :: [String],
    rendRepoHeads    :: [(RepoType, String, SourceRepo)],
    rendModules      :: Maybe TarIndex -> Maybe ModuleForest,
    rendHasTarball   :: Bool,
    rendChangeLog    :: Maybe (FilePath, BS.ByteString),
    rendReadme       :: Maybe (FilePath, BS.ByteString),
    rendUploadInfo   :: (UTCTime, Maybe UserInfo),
    rendUpdateInfo   :: Maybe (Int, UTCTime, Maybe UserInfo),
    rendPkgUri       :: String,
    rendFlags        :: [Flag],
    -- rendOther contains other useful fields which are merely strings, possibly empty
    --     for example: description, home page, copyright, author, stability
    -- If PackageRender is the One True Resource Representation, should they
    -- instead be fields of PackageRender?
    rendOther        :: PackageDescription
} deriving (Show)

doPackageRender :: Users.Users -> PkgInfo -> PackageRender
doPackageRender users info = PackageRender
    { rendPkgId        = pkgInfoId info
    , rendDepends      = flatDependencies genDesc
    , rendExecNames    = map exeName (executables flatDesc)
    , rendLicenseName  = display (license desc) -- maybe make this a bit more human-readable
    , rendLicenseFiles = licenseFiles desc
    , rendMaintainer   = case maintainer desc of
                           "None" -> Nothing
                           "none" -> Nothing
                           ""     -> Nothing
                           person -> Just person
    , rendCategory     = case category desc of
                           []  -> []
                           str -> categorySplit str
    , rendRepoHeads    = catMaybes (map rendRepo $ sourceRepos desc)
    , rendModules      = \docindex ->
                             fmap (moduleForest
                           . map (\m -> (m, moduleHasDocs docindex m))
                           . exposedModules)
                          (library flatDesc)
    , rendHasTarball   = not . Vec.null $ pkgTarballRevisions info
    , rendChangeLog    = Nothing -- populated later
    , rendReadme       = Nothing -- populated later
    , rendUploadInfo   = let (utime, uid) = pkgOriginalUploadInfo info
                         in (utime, Users.lookupUserId uid users)
    , rendUpdateInfo   = let maxrevision  = Vec.length (pkgMetadataRevisions info) - 1
                             (utime, uid) = pkgLatestUploadInfo info
                             uinfo        = Users.lookupUserId uid users
                         in if maxrevision > 0
                              then Just (maxrevision, utime, uinfo)
                              else Nothing
    , rendPkgUri       = pkgUri
    , rendFlags        = genPackageFlags genDesc
    , rendOther        = desc
    }
  where
    genDesc  = pkgDesc info
    flatDesc = flattenPackageDescription genDesc
    desc     = packageDescription genDesc
    pkgUri   = "/package/" ++ display (pkgInfoId info)
    
    moduleHasDocs :: Maybe TarIndex -> ModuleName -> Bool
    moduleHasDocs Nothing       = const False
    moduleHasDocs (Just doctar) = isJust . TarIndex.lookup doctar
                                         . moduleDocTarPath (packageId genDesc)

    moduleDocTarPath :: PackageId -> ModuleName -> FilePath
    moduleDocTarPath pkgid modname =
      display pkgid ++ "-docs" </>
      intercalate "-" (ModuleName.components modname) <.> "html"

    rendRepo r = do
        guard $ repoKind r == RepoHead
        ty <- repoType r
        loc <- repoLocation r
        return (ty, loc, r)

{-------------------------------------------------------------------------------
  Util
-------------------------------------------------------------------------------}

categorySplit :: String -> [String]
categorySplit xs | all isSpace xs = []
categorySplit xs = map (dropWhile isSpace) $ splitOn ',' xs
  where
    splitOn x ys = front : case back of
                           [] -> []
                           (_:ys') -> splitOn x ys'
      where (front, back) = break (== x) ys

-----------------------------------------------------------------------
--
-- Flatten the dependencies of a GenericPackageDescription into a
-- simple summary form. Dependency version ranges within each executable
-- or library are unioned, and the resulting sets are intersected.
--
flatDependencies :: GenericPackageDescription -> [Dependency]
flatDependencies =
      sortOn (\(Dependency pkgname _) -> map toLower (display pkgname))
    . combineDepsBy intersectVersionIntervals
    . concat
    . map (combineDepsBy unionVersionIntervals)
    . targetDeps
  where
    combineDepsBy :: (VersionIntervals -> VersionIntervals -> VersionIntervals)
                  -> [Dependency] -> [Dependency]
    combineDepsBy f =
        map (\(pkgname, ver) -> Dependency pkgname (fromVersionIntervals ver))
      . Map.toList
      . Map.fromListWith f
      . map (\(Dependency pkgname ver) -> (pkgname, toVersionIntervals ver))

<<<<<<< HEAD
    targetDeps :: GenericPackageDescription -> [[Dependency]]
    targetDeps pkg = map condTreeDeps (maybeToList $ condLibrary pkg)
                  ++ map (condTreeDeps . snd) (condExecutables pkg)
 
=======
    allPkgDeps :: GenericPackageDescription -> [Dependency]
    allPkgDeps pkg = maybe [] condTreeDeps (condLibrary pkg)
                  ++ concatMap (condTreeDeps . snd) (condExecutables pkg)

>>>>>>> 0a9da973
    condTreeDeps :: CondTree v [Dependency] a -> [Dependency]
    condTreeDeps (CondNode _ ds comps) =
        ds ++ concatMap fromComponent comps
      where
        fromComponent (_, then_part, Nothing) =
          condTreeDeps then_part
        fromComponent (_, then_part, Just else_part) =
          condTreeDeps then_part ++ condTreeDeps else_part

-- Same as @sortBy (comparing f)@, but without recomputing @f@.
sortOn :: Ord b => (a -> b) -> [a] -> [a]
sortOn f xs = map snd (sortBy (comparing fst) [(f x, x) | x <- xs])
<|MERGE_RESOLUTION|>--- conflicted
+++ resolved
@@ -10,14 +10,9 @@
   , categorySplit,
   ) where
 
-<<<<<<< HEAD
 import Data.Maybe (catMaybes, isJust, maybeToList)
-import Control.Monad (guard)
-=======
-import Data.Maybe (catMaybes)
 import Control.Monad (guard, liftM2)
 import qualified Data.ByteString.Lazy as BS
->>>>>>> 0a9da973
 import Data.Char (toLower, isSpace)
 import qualified Data.Map as Map
 import qualified Data.Vector as Vec
@@ -162,17 +157,10 @@
       . Map.fromListWith f
       . map (\(Dependency pkgname ver) -> (pkgname, toVersionIntervals ver))
 
-<<<<<<< HEAD
     targetDeps :: GenericPackageDescription -> [[Dependency]]
     targetDeps pkg = map condTreeDeps (maybeToList $ condLibrary pkg)
                   ++ map (condTreeDeps . snd) (condExecutables pkg)
  
-=======
-    allPkgDeps :: GenericPackageDescription -> [Dependency]
-    allPkgDeps pkg = maybe [] condTreeDeps (condLibrary pkg)
-                  ++ concatMap (condTreeDeps . snd) (condExecutables pkg)
-
->>>>>>> 0a9da973
     condTreeDeps :: CondTree v [Dependency] a -> [Dependency]
     condTreeDeps (CondNode _ ds comps) =
         ds ++ concatMap fromComponent comps
